--- conflicted
+++ resolved
@@ -20,9 +20,6 @@
 #define SYS_sbrk   19
 #define SYS_sleep  20
 #define SYS_uptime 21
-<<<<<<< HEAD
-#define SYS_halt   22 
-=======
 #define SYS_map    22
 #define SYS_unmap  23
->>>>>>> 554dd487
+#define SYS_halt   24