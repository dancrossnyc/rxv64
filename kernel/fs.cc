// File system implementation.  Four layers:
//   + Blocks: allocator for raw disk blocks.
//   + Files: inode allocator, reading, writing, metadata.
//   + Directories: inode with special contents (list of other inodes!)
//   + Names: paths like /usr/rtm/xv6/fs.c for convenient naming.
//
// Disk layout is: superblock, inodes, block in-use bitmap, data blocks.
//
// This file contains the low-level file system manipulation 
// routines.  The (higher-level) system call implementations
// are in sysfile.c.

/*
 * inode cache will be RCU-managed:
 * 
 * - to evict, mark inode as a victim
 * - lookups that encounter a victim inode must return an error (-E_RETRY)
 * - E_RETRY rolls back to the beginning of syscall/pagefault and retries
 * - out-of-memory error should be treated like -E_RETRY
 * - once an inode is marked as victim, it can be gc_delayed()
 * - the do_gc() method should remove inode from the namespace & free it
 * 
 * - inodes have a refcount that lasts beyond a GC epoch
 * - to bump refcount, first bump, then check victim flag
 * - if victim flag is set, reduce the refcount and -E_RETRY
 *
 */

#include "types.h"
#include "stat.h"
#include "mmu.h"
#include "kernel.hh"
#include "spinlock.h"
#include "condvar.h"
#include "queue.h"
#include "proc.hh"
#include "fs.h"
#include "buf.hh"
#include "file.hh"
#include "cpu.hh"
#include "kmtrace.hh"
#include "dirns.hh"

#define min(a, b) ((a) < (b) ? (a) : (b))
static void itrunc(struct inode*);
static inode* the_root;

// Read the super block.
static void
readsb(int dev, struct superblock *sb)
{
  struct buf *bp;
  
  bp = bread(dev, 1, 0);
  memmove(sb, bp->data, sizeof(*sb));
  brelse(bp, 0);
}

// Zero a block.
static void
bzero(int dev, int bno)
{
  struct buf *bp;
  
  bp = bread(dev, bno, 1);
  memset(bp->data, 0, BSIZE);
  bwrite(bp);
  brelse(bp, 1);
}

// Blocks. 

// Allocate a disk block.
static u32
balloc(u32 dev)
{
  int b, bi, m;
  struct buf *bp;
  struct superblock sb;

  bp = 0;
  readsb(dev, &sb);
  for(b = 0; b < sb.size; b += BPB){
    bp = bread(dev, BBLOCK(b, sb.ninodes), 1);
    for(bi = 0; bi < BPB && bi < (sb.size - b); bi++){
      m = 1 << (bi % 8);
      if((bp->data[bi/8] & m) == 0){  // Is block free?
        bp->data[bi/8] |= m;  // Mark block in use on disk.
        bwrite(bp);
        brelse(bp, 1);
        return b + bi;
      }
    }
    brelse(bp, 1);
  }
  panic("balloc: out of blocks");
}

// Free a disk block.
static void
bfree(int dev, u64 x)
{
  struct buf *bp;
  struct superblock sb;
  int bi, m;
  u32 b = x;

  bzero(dev, b);

  readsb(dev, &sb);
  bp = bread(dev, BBLOCK(b, sb.ninodes), 1);
  bi = b % BPB;
  m = 1 << (bi % 8);
  if((bp->data[bi/8] & m) == 0)
    panic("freeing free block");
  bp->data[bi/8] &= ~m;  // Mark block free on disk.
  bwrite(bp);
  brelse(bp, 1);
}

// Inodes.
//
// An inode is a single, unnamed file in the file system.
// The inode disk structure holds metadata (the type, device numbers,
// and data size) along with a list of blocks where the associated
// data can be found.
//
// The inodes are laid out sequentially on disk immediately after
// the superblock.  The kernel keeps a cache of the in-use
// on-disk structures to provide a place for synchronizing access
// to inodes shared between multiple processes.
// 
// ip->ref counts the number of pointer references to this cached
// inode; references are typically kept in struct file and in proc->cwd.
// When ip->ref falls to zero, the inode is no longer cached.
// It is an error to use an inode without holding a reference to it.
//
// Processes are only allowed to read and write inode
// metadata and contents when holding the inode's lock,
// represented by the I_BUSY flag in the in-memory copy.
// Because inode locks are held during disk accesses, 
// they are implemented using a flag rather than with
// spin locks.  Callers are responsible for locking
// inodes before passing them to routines in this file; leaving
// this responsibility with the caller makes it possible for them
// to create arbitrarily-sized atomic operations.
//
// To give maximum control over locking to the callers, 
// the routines in this file that return inode pointers 
// return pointers to *unlocked* inodes.  It is the callers'
// responsibility to lock them before using them.  A non-zero
// ip->ref keeps these unlocked inodes in the cache.

u64
ino_hash(const pair<u32, u32> &p)
{
  return p.first ^ p.second;
}

static nstbl<pair<u32, u32>, inode*, ino_hash> *ins;

void
initinode(void)
{
  ins = new nstbl<pair<u32, u32>, inode*, ino_hash>();
  the_root = inode::alloc(ROOTDEV, ROOTINO);
  if (ins->insert(make_pair(the_root->dev, the_root->inum), the_root) < 0)
    panic("initinode: insert the_root failed");
  the_root->init();

  if (VERBOSE) {
    struct superblock sb;
    u64 blocks;

    readsb(ROOTDEV, &sb);
    blocks = sb.ninodes/IPB;
    cprintf("initinode: %lu inode blocks (%lu / core)\n",
            blocks, blocks/NCPU);
  }

}

//PAGEBREAK!
// Allocate a new inode with the given type on device dev.
// Returns a locked inode.
struct inode*
ialloc(u32 dev, short type)
{
  struct buf *bp;
  struct dinode *dip;
  struct superblock sb;

  readsb(dev, &sb);
<<<<<<< HEAD
  for (int k = mycpuid()*IPB; k < sb.ninodes; k += (NCPU*IPB)) {
=======
  for (int k = myid()*IPB; k < sb.ninodes; k += (NCPU*IPB)) {
>>>>>>> 4c59fc07
    for(int inum = k; inum < k+IPB && inum < sb.ninodes; inum++){
      if (inum == 0)
        continue;
      bp = bread(dev, IBLOCK(inum), 0);
      dip = (struct dinode*)bp->data + inum%IPB;
      int seemsfree = (dip->type == 0);
      brelse(bp, 0);
      if(seemsfree){
        // maybe this inode is free. look at it via the
        // inode cache to make sure.
        struct inode *ip = iget(dev, inum);
        assert(ip->valid());
        ilock(ip, 1);
        if(ip->type == 0){
          ip->type = type;
          ip->gen += 1;
          if(ip->nlink() || ip->size || ip->addrs[0])
            panic("ialloc not zeroed");
          iupdate(ip);
          return ip;
        }
        iunlockput(ip);
        //cprintf("ialloc oops %d\n", inum); // XXX harmless
      }
    }
  }
  cprintf("ialloc: 0/%u inodes\n", sb.ninodes);
  return nullptr;
}

// Copy inode, which has changed, from memory to disk.
void
iupdate(struct inode *ip)
{
  struct buf *bp;
  struct dinode *dip;

  bp = bread(ip->dev, IBLOCK(ip->inum), 1);
  dip = (struct dinode*)bp->data + ip->inum%IPB;
  dip->type = ip->type;
  dip->major = ip->major;
  dip->minor = ip->minor;
  dip->nlink = ip->nlink();
  dip->size = ip->size;
  dip->gen = ip->gen;
  memmove(dip->addrs, ip->addrs, sizeof(ip->addrs));
  bwrite(bp);
  brelse(bp, 1);
}

// Find the inode with number inum on device dev
// and return the in-memory copy.
// The inode is not locked, so someone else might
// be modifying it.
// But it has a ref count, so it won't be freed or reused.
// Though unlocked, all fields will be present,
// so looking a ip->inum and ip->gen are OK even w/o lock.
inode::inode()
  : rcu_freed("inode"),
    flags(0), readbusy(0)
{
  dir = 0;
}

inode::~inode()
{
  auto d = dir.load();
  if (d) {
    d->remove(strbuf<DIRSIZ>("."));
    d->remove(strbuf<DIRSIZ>(".."));
    gc_delayed(d);
    assert(cmpxch(&dir, d, (decltype(d)) 0));
  }

  destroylock(&lock);
  destroycondvar(&cv);
}

static inode*
__iget(u32 dev, u32 inum, bool* haveref)
{
  inode* ip;

  // Assumes caller is holding a gc_epoch

 retry:
  // Try for cached inode.
  ip = ins->lookup(make_pair(dev, inum));
  if (ip) {
    if (!(ip->flags & I_VALID)) {
      acquire(&ip->lock);
      while((ip->flags & I_VALID) == 0)
        cv_sleep(&ip->cv, &ip->lock);
      release(&ip->lock);
    }
    *haveref = false;
    return ip;
  }
  
  // Allocate fresh inode cache slot.
  ip = inode::alloc(dev, inum);
  if (ip == nullptr)
    panic("igetnoref: should throw_bad_alloc()");
  
  // Lock the inode
  ip->flags = I_BUSYR | I_BUSYW;
  ip->readbusy = 1;

  if (ins->insert(make_pair(ip->dev, ip->inum), ip) < 0) {
    // We haven't touched anything on disk, so we can
    // gc_delayed, instead of ip->onzero() (via ip->dec())
    gc_delayed(ip);
    goto retry;
  }
  ip->init();

  iunlock(ip);
  *haveref = true;
  return ip;
}

inode*
iget(u32 dev, u32 inum)
{
  bool haveref;
  inode* ip;

retry:
  {
    scoped_gc_epoch e;
    ip = __iget(dev, inum, &haveref);
    if (!haveref)
      if (!ip->tryinc())
        goto retry;
  }
  return ip;
}

inode*
inode::alloc(u32 dev, u32 inum)
{
  inode* ip = new inode();
  if (ip == nullptr)
    return nullptr;
  ip->dev = dev;
  ip->inum = inum;
  snprintf(ip->lockname, sizeof(ip->lockname), "cv:ino:%d", ip->inum);
  initlock(&ip->lock, ip->lockname+3, LOCKSTAT_FS);
  initcondvar(&ip->cv, ip->lockname);
  
  return ip;
}

void
inode::init(void)
{
  struct buf *bp = bread(dev, IBLOCK(inum), 0);
  struct dinode *dip = (struct dinode*)bp->data + inum%IPB;
  type = dip->type;
  major = dip->major;
  minor = dip->minor;
  nlink_ = dip->nlink;
  if (nlink_ > 0)
    idup(this);
  size = dip->size;
  gen = dip->gen;
  memmove(addrs, dip->addrs, sizeof(addrs));
  brelse(bp, 0);
  flags |= I_VALID;
}

void
inode::link(void)
{
  // Must hold ilock if inode is accessible by multiple threads
  if (++nlink_ == 1) {
    // A non-zero nlink_ holds a reference to the inode
    idup(this);
  }
}

void
inode::unlink(void)
{
  // Must hold ilock if inode is accessible by multiple threads
  if (--nlink_ == 0) {
    // This should never be the last reference..
    iput(this);
  }
}

short
inode::nlink(void)
{
  // Must hold ilock if inode is accessible by multiple threads
  return nlink_;
}

void
inode::onzero(void) const
{
  inode* ip = (inode*)this;

  acquire(&ip->lock);
  if (ip->nlink())
      panic("iput: nlink %u\n", ip->nlink());

  // inode is no longer used: truncate and free inode.
  if(ip->flags & (I_BUSYR | I_BUSYW)) {
    // race with iget
    panic("iput busy");
  }
  if(ip->flags & I_FREE) {
    // race with evict
    panic("iput free");
  }
  if((ip->flags & I_VALID) == 0)
    panic("iput not valid");
  
  ip->flags |= I_FREE;

  ip->flags |= (I_BUSYR | I_BUSYW);
  ip->readbusy++;

  // XXX: use gc_delayed() to truncate the inode later.
  // flag it as a victim in the meantime.
  
  release(&ip->lock);
      
  itrunc(ip);
  ip->type = 0;
  ip->major = 0;
  ip->minor = 0;
  ip->gen += 1;
  iupdate(ip);
  
  ins->remove(make_pair(ip->dev, ip->inum), &ip);
  gc_delayed(ip);
  return;
}

// Increment reference count for ip.
// Returns ip to enable ip = idup(ip1) idiom.
struct inode*
idup(struct inode *ip)
{
  ip->inc();
  return ip;
}

// Lock the given inode.
// XXX why does ilock() read the inode from disk?
// why doesn't the iget() that allocated the inode cache entry
// read the inode from disk?
void
ilock(struct inode *ip, int writer)
{
  if(ip == 0 || !ip->valid())
    panic("ilock");

  acquire(&ip->lock);
  while(ip->flags & (I_BUSYW | (writer ? I_BUSYR : 0)))
    cv_sleep(&ip->cv, &ip->lock);
  ip->flags |= I_BUSYR | (writer ? I_BUSYW : 0);
  ip->readbusy++;
  release(&ip->lock);

  if((ip->flags & I_VALID) == 0)
    panic("ilock");
}

// Unlock the given inode.
void
iunlock(struct inode *ip)
{
  if(ip == 0 || !(ip->flags & (I_BUSYR | I_BUSYW)))
    panic("iunlock");

  acquire(&ip->lock);
  int lastreader = (--ip->readbusy);
  ip->flags &= ~(I_BUSYW | ((lastreader==0) ? I_BUSYR : 0));
  cv_wakeup(&ip->cv);
  release(&ip->lock);
}

void
iput(inode* ip, bool haveref)
{
  if (haveref)
    iput(ip);
}

// Caller holds reference to unlocked ip.  Drop reference.
void
iput(struct inode *ip)
{
  ip->dec();
}

// Common idiom: unlock, then put.
void
iunlockput(struct inode *ip)
{
  iunlock(ip);
  iput(ip);
}

//PAGEBREAK!
// Inode contents
//
// The contents (data) associated with each inode is stored
// in a sequence of blocks on the disk.  The first NDIRECT blocks
// are listed in ip->addrs[].  The next NINDIRECT blocks are 
// listed in the block ip->addrs[NDIRECT].

// Return the disk block address of the nth block in inode ip.
// If there is no such block, bmap allocates one.
static u32
bmap(struct inode *ip, u32 bn)
{
  u32 addr, *a;
  struct buf *bp;

  if(bn < NDIRECT){
    if((addr = ip->addrs[bn]) == 0)
      ip->addrs[bn] = addr = balloc(ip->dev);
    return addr;
  }
  bn -= NDIRECT;

  if(bn < NINDIRECT){
    // Load indirect block, allocating if necessary.
    if((addr = ip->addrs[NDIRECT]) == 0)
      ip->addrs[NDIRECT] = addr = balloc(ip->dev);

    int writerflag = 0;
    bp = bread(ip->dev, addr, writerflag);
    a = (u32*)bp->data;
    if((addr = a[bn]) == 0){
      brelse(bp, writerflag);

      writerflag = 1;
      bp = bread(ip->dev, addr, writerflag);
      a = (u32*)bp->data;
      addr = a[bn];
      if (addr == 0) {
        a[bn] = addr = balloc(ip->dev);
        bwrite(bp);
      }
    }
    brelse(bp, writerflag);
    return addr;
  }

  panic("bmap: out of range");
}

// Truncate inode (discard contents).
// Only called after the last dirent referring
// to this inode has been erased on disk.
class diskblock : public rcu_freed {
 private:
  int _dev;
  u64 _block;

 public:
  diskblock(int dev, u64 block) : rcu_freed("diskblock"), _dev(dev), _block(block) {}
  virtual void do_gc() {
    bfree(_dev, _block);
    delete this;
  }

  NEW_DELETE_OPS(diskblock)
};

static void
itrunc(struct inode *ip)
{
  int i, j;
  struct buf *bp;
  u32 *a;

  for(i = 0; i < NDIRECT; i++){
    if(ip->addrs[i]){
      diskblock *db = new diskblock(ip->dev, ip->addrs[i]);
      gc_delayed(db);
      ip->addrs[i] = 0;
    }
  }
  
  if(ip->addrs[NDIRECT]){
    bp = bread(ip->dev, ip->addrs[NDIRECT], 0);
    a = (u32*)bp->data;
    for(j = 0; j < NINDIRECT; j++){
      if(a[j]) {
        diskblock *db = new diskblock(ip->dev, a[j]);
        gc_delayed(db);
      }
    }
    brelse(bp, 0);

    diskblock *db = new diskblock(ip->dev, ip->addrs[NDIRECT]);
    gc_delayed(db);
    ip->addrs[NDIRECT] = 0;
  }

  ip->size = 0;
  iupdate(ip);
}

// Copy stat information from inode.
void
stati(struct inode *ip, struct stat *st)
{
  if(ip->type == T_DEV){
    if(ip->major < 0 || ip->major >= NDEV || !devsw[ip->major].stat)
      memset(st, 0, sizeof(*st));
    else
      devsw[ip->major].stat(ip, st);
    return;
  }

  st->dev = ip->dev;
  st->ino = ip->inum;
  st->type = ip->type;
  st->nlink = ip->nlink();
  st->size = ip->size;
}

//PAGEBREAK!
// Read data from inode.
int
readi(struct inode *ip, char *dst, u32 off, u32 n)
{
  u32 tot, m;
  struct buf *bp;

  if(ip->type == T_DEV){
    if(ip->major < 0 || ip->major >= NDEV || !devsw[ip->major].read)
      return -1;
    return devsw[ip->major].read(ip, dst, off, n);
  }

  if(off > ip->size || off + n < off)
    return -1;
  if(off + n > ip->size)
    n = ip->size - off;

  for(tot=0; tot<n; tot+=m, off+=m, dst+=m){
    bp = bread(ip->dev, bmap(ip, off/BSIZE), 0);
    m = min(n - tot, BSIZE - off%BSIZE);
    memmove(dst, bp->data + off%BSIZE, m);
    brelse(bp, 0);
  }
  return n;
}

// PAGEBREAK!
// Write data to inode.
int
writei(struct inode *ip, const char *src, u32 off, u32 n)
{
  u32 tot, m;
  struct buf *bp;

  if(ip->type == T_DEV){
    if(ip->major < 0 || ip->major >= NDEV || !devsw[ip->major].write)
      return -1;
    return devsw[ip->major].write(ip, src, off, n);
  }

  if(off > ip->size || off + n < off)
    return -1;
  if(off + n > MAXFILE*BSIZE)
    n = MAXFILE*BSIZE - off;

  for(tot=0; tot<n; tot+=m, off+=m, src+=m){
    bp = bread(ip->dev, bmap(ip, off/BSIZE), 1);
    m = min(n - tot, BSIZE - off%BSIZE);
    memmove(bp->data + off%BSIZE, src, m);
    bwrite(bp);
    brelse(bp, 1);
  }

  if(n > 0 && off > ip->size){
    ip->size = off;
    iupdate(ip);
  }
  return n;
}

//PAGEBREAK!
// Directories

int
namecmp(const char *s, const char *t)
{
  return strncmp(s, t, DIRSIZ);
}

u64
namehash(const strbuf<DIRSIZ> &n)
{
  u64 h = 0;
  for (int i = 0; i < DIRSIZ && n._buf[i]; i++) {
    u64 c = n._buf[i];
    // Lifted from dcache.h in Linux v3.3
    h = (h + (c << 4) + (c >> 4)) * 11;
    // XXX(sbw) this doesn't seem to do well with the names
    // in dirbench (the low-order bits get clumped).
    // h = ((h << 8) ^ c) % 0xdeadbeef;
  }
  return h;
}

void
dir_init(struct inode *dp)
{
  if (dp->dir)
    return;
  if (dp->type != T_DIR)
    panic("dir_init not DIR");

  auto dir = new dirns();
  for (u32 off = 0; off < dp->size; off += BSIZE) {
    struct buf *bp = bread(dp->dev, bmap(dp, off / BSIZE), 0);
    for (struct dirent *de = (struct dirent *) bp->data;
	 de < (struct dirent *) (bp->data + BSIZE);
	 de++) {
      if (de->inum == 0)
	continue;

      dir->insert(strbuf<DIRSIZ>(de->name), de->inum);
    }
    brelse(bp, 0);
  }

  if (!cmpxch(&dp->dir, (decltype(dir)) 0, dir)) {
    // XXX free all the dirents
    delete dir;
  }
}

void
dir_flush(struct inode *dp)
{
  // assume already locked

  if (!dp->dir)
    return;

  u32 off = 0;
  dp->dir.load()->enumerate([dp, &off](const strbuf<DIRSIZ> &name, const u32 &inum)->bool{
      struct dirent de;
      strncpy(de.name, name._buf, DIRSIZ);
      de.inum = inum;
      if(writei(dp, (char*)&de, off, sizeof(de)) != sizeof(de))
        panic("dir_flush_cb");
      off += sizeof(de);
      return false;
    });
  if (dp->size != off) {
    dp->size = off;
    iupdate(dp);
  }
}

// Look for a directory entry in a directory.
static inode*
__dirlookup(struct inode *dp, char *name, bool* haveref)
{
  // Assumes caller is holding a gc_epoch

  dir_init(dp);

  u32 inum = dp->dir.load()->lookup(strbuf<DIRSIZ>(name));
  if (inum == 0)
    return 0;
  return __iget(dp->dev, inum, haveref);
}

// Look for a directory entry in a directory.
struct inode*
dirlookup(struct inode *dp, char *name)
{
  dir_init(dp);

  u32 inum = dp->dir.load()->lookup(strbuf<DIRSIZ>(name));

  if (inum == 0)
    return 0;
  return iget(dp->dev, inum);
}

// Write a new directory entry (name, inum) into the directory dp.
int
dirlink(struct inode *dp, const char *name, u32 inum)
{
  dir_init(dp);

  //cprintf("dirlink: %x (%d): %s -> %d\n", dp, dp->inum, name, inum);
  return dp->dir.load()->insert(strbuf<DIRSIZ>(name), inum);
}

// Paths

// Copy the next path element from path into name.
// Update the pointer to the element following the copied one.
// The returned path has no leading slashes,
// so the caller can check *path=='\0' to see if the name is the last one.
// 
// If copied into name, return 1.
// If no name to remove, return 0.
// If the name is longer than DIRSIZ, return -1;
//
// Examples:
//   skipelem("a/bb/c", name) = "bb/c", setting name = "a"
//   skipelem("///a//bb", name) = "bb", setting name = "a"
//   skipelem("a", name) = "", setting name = "a"
//   skipelem("", name) = skipelem("////", name) = 0
//
static int
skipelem(const char **rpath, char *name)
{
  const char *path = *rpath;
  const char *s;
  int len;

  while(*path == '/')
    path++;
  if(*path == 0)
    return 0;
  s = path;
  while(*path != '/' && *path != 0)
    path++;
  len = path - s;
  if(len >= DIRSIZ)
    return -1;
  else {
    memmove(name, s, len);
    name[len] = 0;
  }
  while(*path == '/')
    path++;
  *rpath = path;
  return 1;
}

// Look up and return the inode for a path name.
// If parent != 0, return the inode for the parent and copy the final
// path element into name, which must have room for DIRSIZ bytes.
static struct inode*
__namex(inode *cwd, const char *path, int nameiparent, char *name,
        bool* retref)
{

  // Assumes caller is holding a gc_epoch

  struct inode *ip, *next;
  bool haveref;
  int r;

  if(*path == '/') 
    ip = the_root;
  else
    ip = cwd;
  haveref = false;

  while((r = skipelem(&path, name)) == 1){
    // XXX Doing this here requires some annoying reasoning about all
    // of the callers of namei/nameiparent.  Also, since the abstract
    // scope is implicit, it might be wrong (or non-existent) and
    // documenting the abstract object sets of each scope becomes
    // difficult and probably unmaintainable.  We have to compute this
    // information here because it's the only place that's canonical.
    // Maybe this should return the set of inodes traversed and let
    // the caller declare the variables?  Would it help for the caller
    // to pass in an abstract scope?
    mtreadavar("inode:%x.%x", ip->dev, ip->inum);
    if(ip->type == 0)
      panic("namex");
    if(ip->type != T_DIR)
      return 0;
    if(nameiparent && *path == '\0'){
      // Stop one level early.
      *retref = haveref;
      return ip;
    }

    bool nextref;
    if((next = __dirlookup(ip, name, &nextref)) == 0)
      return 0;
    if (haveref)
      iput(ip);

    haveref = nextref;
    ip = next;
  }

  if(r == -1 || nameiparent)
    return 0;

  // XXX write is necessary because of idup.  not logically required,
  // so we should replace this with mtreadavar() eventually, perhaps
  // once we implement sloppy counters for long-term inode refs.

  // mtreadavar("inode:%x.%x", ip->dev, ip->inum);
  mtwriteavar("inode:%x.%x", ip->dev, ip->inum);

  *retref = haveref;
  return ip;
}

inode*
__namei(inode *cwd, const char *path, bool* haveref)
{
  // Assumes caller is holding a gc_epoch
  char name[DIRSIZ];
  return __namex(cwd, path, 0, name, haveref);
}

inode*
namei(inode *cwd, const char *path)
{
  char name[DIRSIZ];
  bool haveref;

  inode* ip;
retry:
  {
    scoped_gc_epoch e;
    ip = __namex(cwd, path, 0, name, &haveref);
    if (ip != nullptr && !haveref)
      if (!ip->tryinc())
        goto retry;
  }

  return ip;
}

inode*
__nameiparent(inode *cwd, const char *path, char *name, bool* haveref)
{
  // Assumes caller is holding a gc_epoch
  return __namex(cwd, path, 1, name, haveref);
}


inode*
nameiparent(inode *cwd, const char *path, char *name)
{
  bool haveref;

  inode* ip;
retry:
  {
    scoped_gc_epoch e;
    ip = __namex(cwd, path, 1, name, &haveref);
    if (ip != nullptr && !haveref)
      if (!ip->tryinc())
        goto retry;
  }
  return ip;
}<|MERGE_RESOLUTION|>--- conflicted
+++ resolved
@@ -191,11 +191,7 @@
   struct superblock sb;
 
   readsb(dev, &sb);
-<<<<<<< HEAD
-  for (int k = mycpuid()*IPB; k < sb.ninodes; k += (NCPU*IPB)) {
-=======
   for (int k = myid()*IPB; k < sb.ninodes; k += (NCPU*IPB)) {
->>>>>>> 4c59fc07
     for(int inum = k; inum < k+IPB && inum < sb.ninodes; inum++){
       if (inum == 0)
         continue;
