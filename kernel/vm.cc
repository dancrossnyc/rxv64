--- conflicted
+++ resolved
@@ -139,17 +139,13 @@
  * vmap
  */
 
-<<<<<<< HEAD
-vmap::vmap() : rcu_freed("vm"),
-=======
 vmap*
 vmap::alloc(void)
 {
   return new vmap();
 }
 
-vmap::vmap() :
->>>>>>> 3e6bc673
+vmap::vmap() : rcu_freed("vm"),
 #if VM_CRANGE
   cr(10),
 #endif
