--- conflicted
+++ resolved
@@ -21,11 +21,8 @@
   inittls();
   initlapic();
   initsamp();
-<<<<<<< HEAD
   initidle();
-=======
   initnmi();
->>>>>>> 0b8c8259
   bstate = 1;
   idleloop();
 }
@@ -108,9 +105,6 @@
   kpml4.e[0] = 0;  // don't need 1 GB identity mapping anymore
   lcr3(rcr3());
 
-<<<<<<< HEAD
-  idleloop();
-=======
   if (PROC_KSTACK_OFFSET != __offsetof(struct proc, kstack))
     panic("PROC_KSTACK_OFFSET mismatch: %d %ld\n",
           PROC_KSTACK_OFFSET, __offsetof(struct proc, kstack));
@@ -118,7 +112,7 @@
     panic("TRAPFRAME_SIZE mismatch: %d %ld\n",
           TRAPFRAME_SIZE, sizeof(trapframe));
 
-  scheduler();
->>>>>>> 0b8c8259
+  idleloop();
+
   panic("Unreachable");
 }