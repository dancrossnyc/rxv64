--- conflicted
+++ resolved
@@ -448,16 +448,12 @@
     if (argv[i]==nullptr || fetchstr(argv[i], (char*)uarg, len)<0)
       goto clean;
   }
-<<<<<<< HEAD
-  return exec(path, argv, &ascope);
-=======
   argv[i] = 0;
-  r = exec(path, argv);
+  r = exec(path, argv, &ascope);
 clean:
   for (i=i-i; i >= 0; i--)
     kmfree(argv[i], len);
   return r;
->>>>>>> d4b35e51
 }
 
 long
